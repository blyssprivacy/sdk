--- conflicted
+++ resolved
@@ -382,21 +382,15 @@
    *
    * @param {string} key - The key to _privately_ retrieve the value of.
    */
-<<<<<<< HEAD
   async privateRead(key: string): Promise<any> {
     this.ensureSpiral();
 
-    return (await this.performPrivateRead(key)).data;
-=======
-  async privateRead(key: string | string[]): Promise<any> {
     if (Array.isArray(key)) {
       return (await this.performPrivateReads(key)).map(r => r.data);
     } else {
-      console.log('key', key);
-      let result = await this.performPrivateRead(key);
+      const result = await this.performPrivateRead(key);
       return result ? result.data : null;
     }
->>>>>>> df6a778f
   }
 
   /**
@@ -427,16 +421,9 @@
    *
    * @param keys - The keys to _privately_ intersect the value of.
    */
-<<<<<<< HEAD
-  async privateIntersect(keys: string[]): Promise<any> {
-    this.ensureSpiral();
-
-=======
-  async privateIntersect(
-    keys: string[],
-    retrieveValues: boolean = true
-  ): Promise<any> {
->>>>>>> df6a778f
+  async privateIntersect(keys: string[], retrieveValues = true): Promise<any> {
+    this.ensureSpiral();
+
     if (keys.length < BLOOM_CUTOFF) {
       return (await this.performPrivateReads(keys)).map(x => x.data);
     }
